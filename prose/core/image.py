import pickle
from copy import deepcopy
from dataclasses import asdict, dataclass
from datetime import timedelta
from pathlib import Path
from typing import Optional, Union

import astropy.units as u
import matplotlib.pyplot as plt
import numpy as np
from astropy.coordinates import Angle, SkyCoord
from astropy.io import fits
from astropy.io.fits.hdu.base import _BaseHDU
from astropy.io.fits.header import Header
from astropy.nddata import Cutout2D as astopy_Cutout2D
from astropy.nddata import overlap_slices
from astropy.time import Time
from astropy.wcs import WCS
from astropy.wcs.wcs import WCS
from dateutil import parser as dparser
from matplotlib import gridspec

from prose import utils, viz
from prose.core.source import Sources
from prose.telescope import Telescope


@dataclass
class Image:
    """
    Image object containing image data and metadata.

    This is a Python Data Class, so that most attributes described below can be used as
    keyword-arguments when instantiated.
    """

    data: Optional[np.ndarray] = None
    """Image data"""

    metadata: Optional[dict] = None
    """Image metadata"""

    catalogs: Optional[dict] = None
    """Catalogs associated with the image contained in a dictionary of 
    pandas dataframes"""

    _sources: Optional[Union[Sources, dict]] = None

    origin: tuple = (0, 0)
    """Image origin"""

    discard: bool = False
    """Whether image as been discarded by a block"""

    computed: Optional[dict] = None
    """A dictionary containing any user and block-defined attributes"""

    header: Optional[Header] = None
    """FITS header associated with the image (optional)"""

    _wcs = None

    def __post_init__(self):
        assert (
            isinstance(self.data, np.ndarray) or self.data is None
        ), f"data must be a np.ndarray, not {type(self.data)}"
        if self.metadata is None:
            self.metadata = {}
        if self.catalogs is None:
            self.catalogs = {}
        if self.computed is None:
            self.computed = {}
        if self.header is None:
            self.header = Header()
        if isinstance(self._sources, dict):
            self._sources = Sources(**self._sources)
        if self._sources is None:
            self._sources = Sources([])

    def __setattr__(self, name, value):
        if hasattr(self, name):
            super().__setattr__(name, value)
        else:
            if "computed" in self.__dict__:
                self.computed[name] = value
            else:
                super().__setattr__(name, value)

    def __getattr__(self, name):
        if "computed" not in self.__dict__:
            super.__getattr__(self, name)
        else:
            if name in self.computed:
                return self.computed[name]
            else:
                raise AttributeError(f"{name} cannot be interpreted as Image attribute")

    def copy(self, data=True):
        """Copy of image object

        Parameters
        ----------
        data : bool, optional
            whether to copy data, by default True

        Returns
        -------
        Image
            copied object
        """
        new_self = deepcopy(self)
        return new_self

    def __copy__(self):
        return self.copy()

    def show(
        self,
        cmap="Greys_r",
        ax=None,
        figsize=8,
        zscale=True,
        frame=False,
        contrast=0.1,
        sources=True,
        **kwargs,
    ):
        """Show image data

        Parameters
        ----------
        cmap : str, optional
            matplotlib colormap, by default "Greys_r"
        ax : subplot, optional
            matplotlbib Axes in which to plot, by default None
        figsize : tuple, optional
            matplotlib figure size if ax not sepcified, by default (10,10)
        stars : bool, optional
            whether to show ``Image.stars_coords``, by default None
        stars_labels : bool, optional
            whether top show stars indexes, by default True
        zscale : bool, optional
            whether to apply a z scale to plotted image data, by default False
        frame : bool, optional
            whether to show astronomical coordinates axes, by default False
        contrast : float, optional
            image contrast used in image scaling, by default 0.1
        ms: int
            stars markers size
        ft: int
            stars label font size

        See also
        --------
        show_cutout :
            Show a specific star cutout
        plot_catalog :
            Plot catalog stars on an image
        plot_circle :
            Plot circle with radius in astronomical units
        """
        if ax is None:
            if not isinstance(figsize, (list, tuple)):
                if isinstance(figsize, (float, int)):
                    figsize = (figsize, figsize)
                else:
                    raise TypeError("figsize must be tuple or list or float or int")
            fig = plt.figure(figsize=figsize)
            if frame:
                ax = fig.add_subplot(111, projection=self.wcs)
            else:
                ax = fig.add_subplot(111)

        if zscale is False:
            vmin = np.nanmedian(self.data)
            vmax = vmax = vmin * (1 + contrast) / (1 - contrast)
            _ = ax.imshow(
                self.data, cmap=cmap, origin="lower", vmin=vmin, vmax=vmax, **kwargs
            )
        else:
            _ = ax.imshow(
                utils.z_scale(self.data, contrast), cmap=cmap, origin="lower", **kwargs
            )

        if frame:
            overlay = ax.get_coords_overlay(self.wcs)
            overlay.grid(color="white", ls="dotted")
            overlay[0].set_axislabel("Right Ascension (J2000)")
            overlay[1].set_axislabel("Declination (J2000)")

        if sources:
            if self.sources is not None:
                self.sources.plot()

        ax.set_xlim(0, self.shape[1] - 1)
        ax.set_ylim(0, self.shape[0] - 1)
        self._wcs = None

    def _from_metadata_with_unit(self, name):
        unit_name = f"{name}_unit"
        value = self.metadata[name]
        unit = str_to_astropy_unit(self.metadata[unit_name])
        if name in ["ra", "dec"]:
            return Angle(value, unit).to(u.deg)
        if value is not None:
            return value * unit
        else:
            return None

    @property
    def shape(self):
        """Image.data shape"""
        return np.array(self.data.shape)

    @property
    def ra(self):
        """Right-Ascension as an astropy Quantity"""
        return self._from_metadata_with_unit("ra")

    @property
    def dec(self):
        """Declination as an astropy Quantity"""
        return self._from_metadata_with_unit("dec")

    @property
    def exposure(self):
        """Exposure time as an astropy Quantity"""
        if "exposure" in self.metadata:
            return self._from_metadata_with_unit("exposure")
        else:
            return None

    @property
    def jd(self):
        """Julian Date of the observation"""
        return self.metadata["jd"]

    @property
    def pixel_scale(self):
        """Pixel scale (or plate scale) as an astropy Quantity"""
        return self._from_metadata_with_unit("pixel_scale")

    @property
    def filter(self):
        """Filter name"""
        return self.metadata["filter"]

    @property
    def fov(self):
        """RA-DEC field of view of the image in degrees

        Returns
        -------
        astropy.units Quantity
        """
        return np.array(self.shape)[::-1] * self.pixel_scale.to(u.deg)

    @property
    def date(self):
        """datetime of the observation

        Returns
        -------
        datetime.datetime
        """
        return dparser.parse(self.metadata["date"])

    @property
    def night_date(self):
        """date of the night when night started.

        Returns
        -------
        datetime.date
        """
        # TODO: do according to last astronomical twilight?
        return (self.date - timedelta(hours=15)).date()

    def set(self, name: str, value):
        """Set a computed value

        Parameters
        ----------
        name : str
            name of the computed value
        value : any
            value to set
        """
        self.computed[name] = value

    def get(self, name):
        """Get computed value

        Parameters
        ----------
        name : str
            name of the computed value

        Returns
        -------
        any
            computed value
        """
        return self.computed[name]

    @property
    def sources(self) -> Sources:
        """Image sources.

        Returns
        -------
        prose.core.source.Sources
        """
        return self._sources

    @sources.setter
    def sources(self, new_sources):
        if isinstance(new_sources, Sources):
            self._sources = new_sources
        else:
            self._sources = Sources(np.array(new_sources))

    def cutout(
        self,
        coords: Union[list, tuple, np.ndarray],
        shape: Union[int, tuple],
        wcs: bool = True,
        sources: bool = True,
        reset_index: bool = True,
    ):
        """Return a cutout Image instance.

        Parameters
        ----------
        coords : list, tuple, np.ndarray
            cutout center coordinates
        shape : tuple or int
            The shape of the cutouts to extract. If int, shape is (shape, shape)
        wcs : bool, optional
            whether to compute and include cutouts WCS (takes more time), by default True
        sources : bool, optional
            whether to compute and include cutouts sources, by default True
        reset_index: bool,
            whether to reset the sources indexes, by default True
        Returns
        -------
        Image
            Image instance with data and catalogs containing cutout data and sources
        """
        if isinstance(shape, (int, float)):
            shape = (shape, shape)

        if isinstance(coords, int):
            coords = self.sources.coords[coords]

        new_image = astopy_Cutout2D(
            self.data,
            coords,
            shape,
            wcs=self.wcs if wcs else None,
            fill_value=np.nan,
            mode="partial",
        )

        # get sources
        new_sources = []
        if sources:
            if len(self._sources) > 0:
                sources_in = np.all(
                    np.abs(self.sources.coords - coords) < np.array(shape)[::-1] / 2, 1
                )
                _sources = self._sources[sources_in]

                for s in _sources:
                    _s = s.copy()
                    _s.coords = _s.coords - coords + np.array(shape)[::-1] / 2
                    new_sources.append(_s)

        image = Image(new_image.data, deepcopy(self.metadata), deepcopy(self.computed))
        image._sources = Sources(new_sources)
        image.wcs = new_image.wcs
        image.origin = tuple(np.array(new_image.bbox_original).T[0][::-1])
        image.catalogs = deepcopy(self.catalogs)
        for name, catalog in image.catalogs.items():
            image.catalogs[name][["x", "y"]] -= coords - np.array(shape) / 2
            # xy = catalog[["x", "y"]].values
            # idxs = np.all((xy - coords / 2) < np.array(shape) / 2, 1)
            # image.catalogs[name] = catalog[idxs]

        if reset_index:
            for i, s in enumerate(image.sources):
                s.i = i

        return image

    @property
    def wcs(self):
        """astropy.wcs.WCS object associated with the FITS ``Image.header``."""
        if self._wcs is None:
            self._wcs = WCS(self.metadata.get("wcs", None))
        return self._wcs

    @wcs.setter
    def wcs(self, new_wcs):
        if new_wcs is not None:
            if isinstance(new_wcs, WCS):
                self.metadata["wcs"] = new_wcs.to_header().tostring()
                self._wcs = new_wcs

    @property
    def plate_solved(self):
        """Return whether the image is plate solved."""
        return self.wcs.has_celestial

    def writeto(self, destination: Union[str, Path]):
        """Write image to FITS file

        Parameters
        ----------
        destination : Union[str, Path]
            destination path
        """
        hdu = fits.PrimaryHDU(
            data=self.data, header=fits.Header(utils.clean_header(self.header))
        )
        hdu.writeto(destination, overwrite=True)

    @property
    def skycoord(self):
        """Astropy SkyCoord object based on header RAn, DEC."""
        return SkyCoord(self.ra, self.dec, frame="icrs")

    def plot_catalog(self, name, color="y", label=False, n=100000):
        """Plot catalog stars

        must be over :py:class:`Image.show` or :py:class:`Image.show_cutout` plot

        Parameters
        ----------
        name : str
            catalog name as stored in :py:class:Image.catalog`
        color : str, optional
            color of stars markers, by default "y"
        label : bool, optional
            whether to show stars catalogs ids, by default False
        n : int, optional
            number of brightest catalog stars to show, by default 100000
        """
        assert (
            name in self.catalogs
        ), f"Catalog '{name}' not present, consider using ..."
        x, y = self.catalogs[name][["x", "y"]].values.T
        labels = self.catalogs[name]["id"].values if label else None
        viz.plot_marks(x, y, labels, color=color)

    def plot_model(self, data, figsize=(5, 5), cmap=None, c="C0", contour=False):
        """
        Plot the data and a model side by side.

        Parameters
        ----------
        data : numpy.ndarray
            The model data to plot.
        figsize : tuple, optional
            The size of the figure, by default (5, 5).
        cmap : str or matplotlib.colors.Colormap, optional
            The colormap to use for the data, by default None.
        c : str, optional
            The color to use for the data, by default "C0".
        contour : bool, optional
            Whether to plot the contours of the model, by default False.

        Returns
        -------
        None
        """

        plt.figure(figsize=figsize)
        axes = gridspec.GridSpec(2, 2, width_ratios=[9, 2], height_ratios=[2, 9])
        axes.update(wspace=0, hspace=0)

        # axtt = plt.subplot(gs[1, 1])
        ax = plt.subplot(axes[1, 0])
        axr = plt.subplot(axes[1, 1], sharey=ax)
        axt = plt.subplot(axes[0, 0], sharex=ax)

        ax.imshow(self.data, alpha=1, cmap=cmap, origin="lower")
        if contour:
            ax.contour(data, colors="w", alpha=0.7)

        x, y = np.indices(data.shape)

        axt.plot(y[0], np.mean(self.data, axis=0), c=c, label="data")
        axt.plot(y[0], np.mean(data, axis=0), "--", c="k", label="model")
        axt.axis("off")
        axt.legend()

        axr.plot(np.mean(self.data, axis=1), y[0], c=c)
        axr.plot(np.mean(data, axis=1), y[0], "--", c="k")
        axr.axis("off")

    def asdict(self, image_dtype="int16", low_data=True):
        im_dict = asdict(self.copy())
        if low_data:
            im_dict["data"] = utils.z_scale(im_dict["data"]) * (2**7 - 1)
            image_dtype = "int8"
        im_dict["data"] = im_dict["data"].astype(image_dtype)
        return im_dict

    def save(self, filepath, image_dtype="float64", low_data=False):
        """
        Save the image to a file using pickle.

        Note that the pickle will hold the Image dataclass dict attributes.

        Parameters
        ----------
        filepath : str
            The path to the file to save.
        image_dtype : str, optional
            The data type to use for the image data, by default "int16".
        low_data : bool, optional
            Whether to scale the data to a lower range, by default True.

        Returns
        -------
        None
        """

        with open(filepath, "wb") as f:
            pickle.dump(self.asdict(image_dtype=image_dtype, low_data=low_data), f)

    @classmethod
    def load(cls, filepath):
        """
        Load an image from a file.

        Parameters
        ----------
        filepath : str
            The path to the file to load.

        Returns
        -------
        Image
            The loaded image.
        """

        return cls(**pickle.load(open(filepath, "rb")))

    def _symetric_profile(self, source, binn=1.0):
        x, y = source.coords
        Y, X = np.indices(self.shape)
        radii = (np.sqrt((X - x) ** 2 + (Y - y) ** 2)).flatten()
        d, values = self._profile(radii)
        idxs = utils.index_binning(d, binn)
        mean = lambda x: np.array([np.mean(x[i]) for i in idxs])
        return mean(d), mean(values)

    def _profile(self, d):
        idxs = np.argsort(d)
        _d = d[idxs]
        pixels = self.data.flatten()
        pixels = pixels[idxs]

        return _d, pixels

    def data_cutouts(
        self, sources: Union[np.ndarray, Sources], shape: Union[int, tuple]
    ) -> np.ndarray:
        """Extract cutouts from image.

        Parameters
        ----------
        sources : Union[np.ndarray, Sources]
            Coordinates (or Sources) of the cutouts centers
        shape : Union[int, tuple]
            Shape of the cutouts

        Returns
        -------
        np.ndarray
            cutouts
        """
        if isinstance(sources, Sources):
            sources = sources.coords

        if isinstance(shape, int):
            shape = (shape, shape)

        cutouts = []
        for x, y in sources:
            c = np.zeros(shape)
            large, small = overlap_slices(self.shape, shape, (y, x))
            c[small] = self.data[large]
            cutouts.append(c)

        return np.array(cutouts)

    def _major_profile(self, source, binn=1.0, debug=False):
        p1 = source.coords[:, None, None]
        p2 = (source.vertexes[0])[:, None, None]
        Y, X = np.indices(self.data.shape)
        p3 = np.array([X, Y])

        # projection
        # https://stackoverflow.com/questions/61341712/calculate-projected-point-location-x-y-on-given-line-startx-y-endx-y
        l2 = np.sum((p1 - p2) ** 2)
        assert l2 != 0, "p1 and p2 are the same points"
        distances = np.sum((p3 - p1) * (p2 - p1), 0) / np.sqrt(l2)
        flat_distance = distances.flatten()
        idxs = utils.index_binning(flat_distance, binn)
        distance = np.array([flat_distance[i].mean() for i in idxs])
        values = np.array([np.nanmax(self.data.flatten()[i]) for i in idxs])

        if debug:
            D = np.zeros(self.data.flatten().shape)
            for i, j in enumerate(idxs):
                D[j] = i
            plt.figure()
            plt.imshow(np.reshape(D, self.shape), origin="lower")

        return distance, values

    @property
    def label(self):
        """A conveniant {Telescope}_{Date}_{Object}_{Filter} string

        Returns
        -------
        str
        """
        return "_".join(
            [
                self.metadata["telescope"],
                self.night_date.strftime("%Y%m%d"),
                self.metadata["object"],
                self.filter,
            ]
        )


def str_to_astropy_unit(unit_string):
    return u.__dict__[unit_string]


def FITSImage(
    filepath_or_hdu: Union[str, Path, _BaseHDU],
    verbose: bool = False,
    load_units: bool = True,
    load_data: bool = True,
    telescope: Telescope = None,
<<<<<<< HEAD
):
=======
    skip_wcs: bool = False,
) -> Image:
>>>>>>> 9155fe93
    """Create an image from a FITS file

    Parameters
    ----------
    filepath_or_hdu : str
        path of fits file of HDU object
    verbose : bool, optional
        whether to be verbose, by default False
    load_units : bool, optional
        whether to load metadata units, by default True
    load_data : bool, optional
        whether to load image data, by default True
    skip_wcs : bool, optional
        whether to skip WCS loading, by default False

    Returns
    -------
    :py:class:`~prose.Image`
    """
    if isinstance(filepath_or_hdu, (str, Path)):
        values = fits.getdata(filepath_or_hdu).astype(float) if load_data else None
        header = fits.getheader(filepath_or_hdu)
        path = filepath_or_hdu
    elif issubclass(type(filepath_or_hdu), _BaseHDU):
        values = filepath_or_hdu.data
        header = filepath_or_hdu.header
        path = None
    else:
        raise ValueError("filepath must be a str")

    if telescope is None:
        telescope = Telescope.from_names(
            header.get("INSTRUME", ""), header.get("TELESCOP", ""), verbose=verbose
        )

    metadata = {
        "telescope": telescope.name,
        "exposure": header.get(telescope.keyword_exposure_time, None),
        "ra": header.get(telescope.keyword_ra, None),
        "dec": header.get(telescope.keyword_dec, None),
        "filter": header.get(telescope.keyword_filter, None),
        "date": telescope.date(header).isoformat(),
        "jd": header.get(telescope.keyword_jd, None),
        "object": header.get(telescope.keyword_object, None),
        "pixel_scale": telescope.pixel_scale,
        "overscan": telescope.trimming[::-1],
        "path": path,
        "dimensions": (header.get("NAXIS1", 1), header.get("NAXIS2", 1)),
        "type": telescope.image_type(header),
    }

    if load_units:
        metadata.update(
            {
                "exposure_unit": "s",
                "ra_unit": telescope.ra_unit,
                "dec_unit": telescope.dec_unit,
                "jd_scale": telescope.jd_scale,
                "pixel_scale_unit": "arcsec",
            }
        )

    image = Image(values, metadata, {})
    if image.metadata["jd"] is None:
        image.metadata["jd"] = Time(image.date).jd
<<<<<<< HEAD
    image.header = header
    image.wcs = WCS(header)
=======
    image.fits_header = header
    if not skip_wcs:
        image.wcs = WCS(header)
>>>>>>> 9155fe93
    image.telescope = telescope

    return image


class Buffer:
    def __init__(self, size: int, loader: callable = None):
        """Object to load and access adjacent items in a list

        Parameters
        ----------
        size : int
            number of items accessible
        loader : callable, optional
            a function that load an item in the buffer, by default None corresponding
            to lambda x: x

        Example
        -------
        .. code-block:: python

            from prose.core.image import Buffer
            import numpy as np

            # items to be loaded in the buffer
            init = np.arange(0, 10)

            # create and initialize
            buffer = Buffer(size=3)
            buffer.init(init)

            for buffer in buffer:
                print(buffer.previous, buffer.current, buffer.next)

        .. code-block:: text

            None 0 1
            0 1 2
            1 2 3
            2 3 4
            3 4 5
            4 5 6
            5 6 7
            6 7 8
            7 8 9
            8 9 None

        """
        assert size % 2 == 1, "size must be odd"
        self.mid_index = int((size - 1) // 2)
        self.items = [None] * max(size, 1)
        if loader is None:
            loader = lambda item: item
        self.loader = loader
        self.queue = None  # items to be loaded

    def __len__(self):
        return len(self.items)

    def __getitem__(self, i: int):
        """Get item by index relative to current

        Parameters
        ----------
        i : int
            index

        Returns
        -------
        Image or None
            images[current + i]
        """
        return self.items[self.mid_index + i]

    def __setitem__(self, i: int, item: Image):
        self.items[self.mid_index + i] = item

    def append(self, item):
        """Add an item to the buffer (and delete last)

        Parameters
        ----------
        item : any
            item to be loaded
        """
        last_item = self.items.pop(0)
        del last_item
        self.items.append(item)

    def init(self, items):
        """Prepare items to be loaded in the buffer.

        The first items are loaded with the :code:`Buffer.loader` function

        Parameters
        ----------
        items : list
            items to be loaded in the buffer
        """
        for item in items[: self.mid_index]:
            self.append(self.loader(item))
        self.queue = [*items[self.mid_index :], *[None] * self.mid_index]

    def __iter__(self):
        for item in self.queue:
            self.append(self.loader(item))
            yield self

    def sub(self, size, offset):
        pass

    @property
    def previous(self):
        return self[-1]

    @property
    def current(self):
        return self[0]

    @property
    def next(self):
        return self[1]<|MERGE_RESOLUTION|>--- conflicted
+++ resolved
@@ -650,12 +650,8 @@
     load_units: bool = True,
     load_data: bool = True,
     telescope: Telescope = None,
-<<<<<<< HEAD
-):
-=======
     skip_wcs: bool = False,
 ) -> Image:
->>>>>>> 9155fe93
     """Create an image from a FITS file
 
     Parameters
@@ -721,14 +717,9 @@
     image = Image(values, metadata, {})
     if image.metadata["jd"] is None:
         image.metadata["jd"] = Time(image.date).jd
-<<<<<<< HEAD
-    image.header = header
-    image.wcs = WCS(header)
-=======
     image.fits_header = header
     if not skip_wcs:
         image.wcs = WCS(header)
->>>>>>> 9155fe93
     image.telescope = telescope
 
     return image
