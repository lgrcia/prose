import sqlite3
import numpy as np
import tabulate
from tqdm import tqdm
from pathlib import Path
from .io import get_files, fits_to_df

sql_days_between = "date >= date(:date, '-' || :min_days || ' days') AND date <= date(:date, :max_days || ' days')"

sql_light = f"""
SELECT * FROM files WHERE
type = 'light' AND telescope LIKE :telescope || '%' AND target LIKE :target AND date = :date AND filter LIKE :filter || '%' ORDER BY jd
"""

def exposure_constraint(exposure=0, tolerance=1000000):
    return f"exposure between {exposure-tolerance} and {exposure+tolerance}"

def sql_other(kind, exposure=0, tolerance=1000000, telescope=True, filter=False):
    _telescope = "telescope LIKE :telescope || '%' AND" if telescope else ""
    _filter = "filter = :filter AND" if filter else ""

    return f"""
    SELECT path FROM files WHERE
    type = '{kind}' AND {_telescope} {_filter} width = :w AND height = :h AND {exposure_constraint(exposure, tolerance)} AND
        date = (
            SELECT MAX(date) FROM files WHERE 
         type = '{kind}' AND {_telescope} {_filter} width = :w AND height = :h AND
            {sql_days_between}
    )
    """

class FitsManager:
    """Object to parse and retrieve FITS files from folder and sub-folders

    This object scans files in a folder and stores the data in a mysql database for conveniance (but all products can be accessed without knowledge of the SQL language)

    Parameters
    ----------
    folder : str
        path of the folder to parse (or list of folders as of prose 2.0.1)
    depth : int, optional
        maxiumum depth of the sub-folders to explore, by default 0
    hdu : int, optional
        by default 0
    extension : str, optional
        by default ".f*ts*"
    file : _type_, optional
        _description_, by default None
    batch_size : bool or int, optional
        - if False: update database after all FITS files are parsed
        - if int: update database every time ``batch_size`` FITS files are parsed

        by default False
    """
    
    def __init__(self, folders=None, files=None, depth=0, hdu=0, extension=".f*t*", file=None, batch_size=False, scan=None):
        # TODO: add overwrite
        if file is None:
            file = ":memory:"

        self.con = sqlite3.connect(file)
        self.cur = self.con.cursor()

        # check if file Table exists
        tables = list(self.cur.execute("SELECT name FROM sqlite_master WHERE type='table';"))
        if len(tables) == 0:
            self.cur.execute('''CREATE TABLE files (date text, path text UNIQUE, 
            telescope text, filter text, type text, target text, width int, height int, 
            jd real, observation_id int, exposure real)''')
            self.con.commit()
        
        if folders is not None:
<<<<<<< HEAD
            self.scan_files(folders, extension, batch_size=batch_size, depth=depth, hdu=hdu)
        # else:
        #     raise AssertionError(f"No files with extension '{extension}'found")
=======
            assert files is None, "Only 'folders' or 'files' must be provided, not both"
            files = self.get_files(folders, extension, depth=depth, scan=scan)
        
        if files is not None:
            if len(files) > 0:
                self.scan_files(files, batch_size=batch_size, hdu=hdu)
>>>>>>> 295c6332

        _observations = self.observations(show=False, index=False)
        self._observations = np.array([f"{o[0]}_{o[1]}_{o[2]}_{o[3]}" for o in _observations])

    def _insert(self, _path, date, telescope, _type, target, _filter, dimensions, _, jd, exposure):
        """Insert FITS data to object database
        """
        if isinstance(_filter, float):
            _filter = ""
        width, height = dimensions
        # or IGNORED to handle the unique constraint
        self.cur.execute(
            f"INSERT or IGNORE INTO files VALUES (?, ?, ?, ?, ?, ?, ?, ?, ?, ?, ?)",
            (date, _path, telescope, _filter, _type, target, width, height, jd, "NULL", exposure))

<<<<<<< HEAD
    def scan_files(self, folders, extension, batch_size=False, verbose=True, depth=0, hdu=0):
        """Scan a folder and add data to database
=======
    def get_files(self, folders, extension, scan=None, depth=0):
        def _get_files(folder):
            if scan is None:
                return get_files(extension, folder, depth=depth)
            else:
                return scan(folder)

        if isinstance(folders, (list, tuple)):
            files = [] 
            for folder in folders:
                assert Path(folder).exists(), f"Folder {folder} does not exists"
                files += _get_files(folder)
        else:
            assert Path(folders).exists(), f"Folder {folder} does not exists"
            files = _get_files(folders)

        return files

    def scan_files(self, files, batch_size=False, verbose=True, hdu=0):
        """Scan files and add data to database
>>>>>>> 295c6332

        Parameters
        ----------
        files : list of str or Path
            paths of files
        batch_size : bool or int, optional
            - if False: update database after all FITS files are parsed
            - if int: update database every time ``batch_size`` FITS files are parse

            by default False
        verbose : bool, optional
            whether to show progress bar during parsing, by default True
        hdu: int
            FITS data unit extension where header will be parsed
        """

        if len(files) > 0:
            current_files = [v[0] for v in self.cur.execute("SELECT path from files").fetchall()]
            files_to_scan = np.setdiff1d(files, current_files)

            if len(files_to_scan) > 0:
                if batch_size is None:
                    batches = [files_to_scan]
                elif batch_size is False:
                    pass
                elif batch_size is True:
                    batches = [files_to_scan]
                else:
                    assert isinstance(batch_size, int), "batch_size must be an int"

                    if len(files_to_scan) < batch_size:
                        batches = [files_to_scan]
                    else:
                        batches = np.array_split(files_to_scan, len(files_to_scan)//batch_size)
                
                if verbose:
                    if batch_size is not False:
                        def progress(x): return tqdm(x, bar_format='Reading fits {l_bar}{bar}{r_bar}')
                else:
                    def progress(x): return x

                if batch_size is not False:
                    for batch in progress(batches):
                        df = fits_to_df(batch, verbose=False, hdu=hdu)
                        for row in df.values:
                            self._insert(*row)
                        self.con.commit()
                else:
                    df = fits_to_df(files_to_scan, verbose=True, hdu=hdu)
                    for row in df.values:
                        self._insert(*row)
                    self.con.commit()
            else:
                print(f"No new files to scan")
        else:
            raise AssertionError(f"No files provided")

        # updating self observation labels
        _observations = self.observations(show=False, index=False)
        self._observations = np.array([f"{o[0]}_{o[1]}_{o[2]}_{o[3]}" for o in _observations])

        
    def print(self, calib=True, repr=False, exposure=False, **kwargs):
        """Print database observations, calibrations and other files in nice table

        Parameters
        ----------
        calib : bool, optional
            whether to show calibration files, by default True
        repr : bool, optional
            whether to return a str of the table, by default False
        """
        txt = []
        fields = ["date", "telescope", "target", "filter", "type", "quantity"]

        updated_kwargs = dict(telescope="*", target="*", date="*", afilter="*")
        updated_kwargs.update(kwargs)

        if exposure:
            fields.insert(4, "exposure")

        observations = self.observations(imtype="light", show=False, index=True, order_exposure=exposure, **updated_kwargs)
        _fields = fields.copy()
        _fields.insert(0, "index")
        txt.append(tabulate.tabulate(observations, headers=_fields, tablefmt="fancy_grid"))
            
        calibs = [
            self.observations(imtype=imtype, show=False, index=False, order_exposure=exposure, **updated_kwargs)
            for imtype in ["bias", "dark", "flat"]
        ]
        calibs = [c for ca in calibs for c in ca] # flattening

        if calib:
            if len(calibs):
                txt.append("Calibrations:")
                txt.append(tabulate.tabulate(calibs, headers=fields, tablefmt="fancy_grid"))
        
        updated_kwargs.update(imtype="*")
        others = set(self.observations(show=False, index=False, order_exposure=exposure, **updated_kwargs))
        obs_and_calibs = set(observations.copy())
        obs_and_calibs.update(calibs)
        others = others.difference(obs_and_calibs)

        if len(others):
            txt.append("Others:")
            txt.append(tabulate.tabulate(others, headers=fields, tablefmt="fancy_grid"))

        txt = "\n".join(txt)
        
        if repr:
            return txt
        else:
            print(txt)
        
    def observations(
        self, 
        telescope="", 
        target="", 
        date="", 
        afilter="", 
        imtype="light", 
        show=True, 
        index=True,
        order_exposure=True,
    ):
        """
        Print of return current observations

        An observation is defined as a unique set of images with common date, telescope, target, filter and exposure.

        Parameters
        ---------- 
        telescope: str, optional
        target: str, optional
        date: str, optional
        afilter: str, optional
        imtype: str, optional
        show: bool, optional
            whether to print the table (otherwise return it as a string), default True
        index: bool, optional
            whether to show observation index, default True       
        """
        fields = ["date", "telescope", "target", "filter", "type", "quantity"]
        if order_exposure:
            fields.insert(4, "exposure")
        telescope=telescope.replace("*", "%")
        target=target.replace("*", "%")
        date=date.replace("*", "%")
        afilter=afilter.replace("*", "%")
        imtype=imtype.replace("*", "%")

        result = list(
            self.cur.execute(
                f"""
                SELECT {",".join(fields[0:-1])}, COUNT(date) FROM files WHERE
                type LIKE :imtype || '%' AND 
                (telescope LIKE :telescope || '%' OR telescope IS NULL) AND 
                (target LIKE :target || '%' OR target IS NULL) AND 
                date LIKE :date || '%' AND 
                filter LIKE :filter || '%'
                GROUP BY date, telescope, target, filter{', exposure' if order_exposure else ''}, type ORDER BY date
                """
                , {"telescope":telescope, "target":target, "date": date, "filter":afilter, "imtype":imtype}))
        
        if index:
            fields.insert(0, "index")
            if len(result) > 0:
                for i, r in enumerate(result):
                    result[i] = list(r)
                    j = np.flatnonzero(self._observations == f"{r[0]}_{r[1]}_{r[2]}_{r[3]}")[0]
                    result[i].insert(0, j)
                    result[i] = tuple(result[i])
        
        if show:
            print(tabulate.tabulate(result, headers=fields, tablefmt="fancy_grid"))
        else: 
            return result
    
    def files(
        self,
        telescope="", 
        target="", 
        date="", 
        afilter="", 
        imtype="",
        exposure=0,
        exposure_tolerance=10000000000, 
        ):
        """
        Returns files given criteria

        Parameters
        ---------- 
        telescope: str, optional
        target: str, optional
        date: str, optional
        afilter: str, optional
        imtype: str, optional
        exposure: float, optional
            exposure of the files to retrieve, as specified in their headers, defaut is 0 (see next kwarg)
        exposure_tolerance: float, optional
            tolerance of the exposure. Files with exposure - exposure_tolerance < exposure < exposure + exposure_tolerance will be retrieve, default 10000000000, which account with potentially all exposures
        """

        telescope=telescope.replace("*", "%")
        target=target.replace("*", "%")
        date=date.replace("*", "%")
        afilter=afilter.replace("*", "%")
        imtype=imtype.replace("*", "%")

        files_paths = list(
            self.cur.execute(
                f"""
                SELECT path FROM files WHERE
                type LIKE :imtype || '%' AND 
                (telescope LIKE :telescope || '%' OR telescope IS NULL) AND 
                (target LIKE :target || '%' OR target IS NULL) AND 
                date LIKE :date || '%' AND 
                filter LIKE :filter || '%' AND
                {exposure_constraint(exposure, exposure_tolerance)}
                ORDER BY JD
                """
                , {"telescope":telescope, "target":target, "date": date, "filter":afilter, "imtype":imtype}))
        
        return [f[0] for f in files_paths]

    def observation_files(
        self, 
        i, 
        min_days = 100000, 
        max_days = 0, 
        same_telescope=True, 
        lights="images", 
        darkexp_tolerance=100000000
    ):
        """Return a dictionary of all the files (including calibration ones) corresponding to a given observation.

        The index ``i`` corresponds to the observation index displayed when printing with :py:meth:`print`

        Parameters
        ----------
        i : int
            index of the observation
        min_days : int, optional
            number of days in the past before which calibration files are considered valid, by default 100000
        max_days : int, optional
            number of days in the future after which calibration files are considered valid, by default 0. Set to more than 0 to use calibration files taken after the observation date
        same_telescope : bool, optional
            Wether the calibration images should come from the same telescope (if its name is written in the headers), by default True 
        lights : str, optional
            keyword used in the written dictionary for science images, by default "images"

        Returns
        -------
        dict
            The keys of the dictionnary are:
                - ``images`` for the science images
                - ``flats``, ``darks`` and ``bias`` for the corresponding calibration images

        """
        obs = self.observations(show=False, index=False)
        if len(obs) == 0:
            return None
        elif i>len(obs)-1:
            raise AssertionError(f"observation {i} out of range ({len(obs)} found)")
        else:
            date, telescope, target, afilter, exposure, _, _ = obs[i]

        kwargs = {
            "min_days": min_days,
            "max_days": max_days,
            "target": target,
            "date": date,
            "telescope": telescope if same_telescope else '',
            "filter": afilter
        }

        images = {}

        _lights = np.array(list(self.cur.execute(sql_light, kwargs))).T
        images[lights] = _lights[1]
        w = np.unique(_lights[6])[0]
        h = np.unique(_lights[7])[0]
        kwargs.update({"w": w, "h": h})

        images["bias"] = np.array(list(self.cur.execute(sql_other("bias", telescope=same_telescope), kwargs)))
        images["darks"]  = np.array(list(self.cur.execute(sql_other("dark", exposure, darkexp_tolerance, telescope=same_telescope), kwargs)))
        images["flats"]  = np.array(list(self.cur.execute(sql_other("flat", filter=True, telescope=same_telescope), kwargs)))
        
        if len(images["bias"]):
            images["bias"] = [im for ims in images["bias"] for im in ims]
        if len(images["flats"]):
            images["flats"] = [im for ims in images["flats"] for im in ims]
        if len(images["darks"]):
            images["darks"] = [im for ims in images["darks"] for im in ims]

        return images
    
    @property
    def unique_obs(self):
        """Return whether the object contains a unique observation (observation is defined as a unique combinaison of date, telescope, target and filter).

        Returns
        -------
        bool
        """
        return len(self.observations(show=False)) == 1

    @property
    def images(self):
        """fits paths of the observation science images

        Returns
        -------
        list of str
        """
        return self.files(imtype="light")

    @property
    def darks(self):
        """fits paths of the observation dark images

        Returns
        -------
        list of str
        """
        return self.files(imtype="dark")

    @property
    def bias(self):
        """fits paths of the observation bias images

        Returns
        -------
        list of str
        """
        return self.files(imtype="bias")

    @property
    def flats(self):
        """fits paths of the observation flats images

        Returns
        -------
        list of str
        """
        return self.files(imtype="flat")

    @property
    def stack(self):
        """fits paths of the observation stack image if present

        Returns
        -------
        list of str
        """
        return self.files(imtype="stack")

    @property
    def reduced(self):
        """fits paths of the observation calibrated images if present

        Returns
        -------
        list of str
        """
        return self.files(imtype="reduced")
    
    def label(self, i=0):
        """Return '{telescope}_{date}_{target}_{filter}' string

        Parameters
        ----------
        i : int, optional
            index of the observation as showin in :py:meth:`print`, by default 0
        """
        date, telescope, target, afilter, _, _, _ = self.observations(show=False, index=False)[i]
        return f"{telescope}_{date.replace('-', '')}_{target}_{afilter}"
    
    @property
    def obs_name(self):
        """Observation name ({telescope}_{date}_{target}_{filter}) if a single observation is present
        """
        if self.unique_obs:
            return self.label()
        else:
            raise AssertionError("obs_name property is only available for FitsManager containing a unique observation")

    def __repr__(self) -> str:
        return self.print(repr=True)<|MERGE_RESOLUTION|>--- conflicted
+++ resolved
@@ -70,18 +70,12 @@
             self.con.commit()
         
         if folders is not None:
-<<<<<<< HEAD
-            self.scan_files(folders, extension, batch_size=batch_size, depth=depth, hdu=hdu)
-        # else:
-        #     raise AssertionError(f"No files with extension '{extension}'found")
-=======
             assert files is None, "Only 'folders' or 'files' must be provided, not both"
             files = self.get_files(folders, extension, depth=depth, scan=scan)
         
         if files is not None:
             if len(files) > 0:
                 self.scan_files(files, batch_size=batch_size, hdu=hdu)
->>>>>>> 295c6332
 
         _observations = self.observations(show=False, index=False)
         self._observations = np.array([f"{o[0]}_{o[1]}_{o[2]}_{o[3]}" for o in _observations])
@@ -97,10 +91,6 @@
             f"INSERT or IGNORE INTO files VALUES (?, ?, ?, ?, ?, ?, ?, ?, ?, ?, ?)",
             (date, _path, telescope, _filter, _type, target, width, height, jd, "NULL", exposure))
 
-<<<<<<< HEAD
-    def scan_files(self, folders, extension, batch_size=False, verbose=True, depth=0, hdu=0):
-        """Scan a folder and add data to database
-=======
     def get_files(self, folders, extension, scan=None, depth=0):
         def _get_files(folder):
             if scan is None:
@@ -121,7 +111,6 @@
 
     def scan_files(self, files, batch_size=False, verbose=True, hdu=0):
         """Scan files and add data to database
->>>>>>> 295c6332
 
         Parameters
         ----------
