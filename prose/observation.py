--- conflicted
+++ resolved
@@ -244,10 +244,7 @@
             by default "prose"
         """
         assert self.telescope is not None
-<<<<<<< HEAD
         assert self.stack.skycoord is not None
-=======
->>>>>>> 1f4bfe54
 
         exposure_days = self.xarray.exposure.values/60/60/24
 
@@ -372,7 +369,7 @@
         """
 
         self.assert_stack()
-
+        
         # Extracting and computing PSF model
         # ---------------------------------    
         self._compute_psf_model(star=star, model=model, size=size)
@@ -640,11 +637,7 @@
         else:
             if star is None:
                 star = self.target
-<<<<<<< HEAD
             #assert isinstance(star, int), "star must be star coordinates or integer index"
-=======
-            assert isinstance(star, (np.integer, int)), "star must be star coordinates or integer index"
->>>>>>> 1f4bfe54
 
             x, y = self.stars[star]
 
