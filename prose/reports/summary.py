--- conflicted
+++ resolved
@@ -192,11 +192,7 @@
         df = pd.DataFrame(collections.OrderedDict(
             {
                 "BJD-TDB" if self.time_format == "bjd_tdb" else "JD-UTC": self.time,
-<<<<<<< HEAD
-                "DIFF_FLUX_T%s" % self.target: self.diff_flux,
-=======
                 "DIFF_FLUX_T%s" % self.target : self.diff_flux,
->>>>>>> 762f1ee0
                 "DIFF_ERROR_T%s" % self.target: self.diff_error,
                 **dict(zip(list_columns, list_columns_array)),
                 "dx": self.dx,
