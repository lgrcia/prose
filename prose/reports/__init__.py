--- conflicted
+++ resolved
@@ -1,8 +1,4 @@
 from .core import Report
 from .summary import Summary
-<<<<<<< HEAD
 from .neb import NEB
-=======
-from .neb import NEB
-from .transitmodel import TransitModel
->>>>>>> 894c0cd7
+from .transitmodel import TransitModel